--- conflicted
+++ resolved
@@ -31,11 +31,7 @@
 import { isDiscussionsEnabled } from '../discussions'
 import { DiscussionsList } from '../discussions/DiscussionsList'
 import { searchQueryForRepoRev, PatternTypeProps } from '../search'
-<<<<<<< HEAD
-import { submitSearch, QueryValue } from '../search/helpers'
-=======
 import { submitSearch, QueryState } from '../search/helpers'
->>>>>>> 8c92196e
 import { QueryInput } from '../search/input/QueryInput'
 import { SearchButton } from '../search/input/SearchButton'
 import { eventLogger, EventLoggerProps } from '../tracking/eventLogger'
@@ -158,19 +154,11 @@
     /**
      * The value of the search query input field.
      */
-<<<<<<< HEAD
-    queryValue: QueryValue
-}
-
-export class TreePage extends React.PureComponent<Props, State> {
-    public state: State = { queryValue: { query: '', cursorPosition: 0 } }
-=======
     queryState: QueryState
 }
 
 export class TreePage extends React.PureComponent<Props, State> {
     public state: State = { queryState: { query: '', cursorPosition: 0 } }
->>>>>>> 8c92196e
 
     private componentUpdates = new Subject<Props>()
     private subscriptions = new Subscription()
@@ -303,11 +291,7 @@
                                 <Form className="tree-page__section-search" onSubmit={this.onSubmit}>
                                     <QueryInput
                                         {...this.props}
-<<<<<<< HEAD
-                                        value={this.state.queryValue}
-=======
                                         value={this.state.queryState}
->>>>>>> 8c92196e
                                         onChange={this.onQueryChange}
                                         prependQueryForSuggestions={this.getQueryPrefix()}
                                         autoFocus={true}
@@ -381,21 +365,13 @@
         )
     }
 
-<<<<<<< HEAD
-    private onQueryChange = (queryValue: QueryValue): void => this.setState({ queryValue })
-=======
     private onQueryChange = (queryState: QueryState): void => this.setState({ queryState })
->>>>>>> 8c92196e
 
     private onSubmit = (event: React.FormEvent<HTMLFormElement>): void => {
         event.preventDefault()
         submitSearch(
             this.props.history,
-<<<<<<< HEAD
-            this.getQueryPrefix() + this.state.queryValue,
-=======
             this.getQueryPrefix() + this.state.queryState.query,
->>>>>>> 8c92196e
             this.props.filePath ? 'tree' : 'repo',
             this.props.patternType,
             this.props.activation
