--- conflicted
+++ resolved
@@ -182,11 +182,8 @@
  execution_logs  | json[]                   |           |          | 
  created_at      | timestamp with time zone |           | not null | now()
  updated_at      | timestamp with time zone |           | not null | now()
-<<<<<<< HEAD
+ worker_hostname | text                     |           | not null | ''::text
  last_updated_at | timestamp with time zone |           |          | 
-=======
- worker_hostname | text                     |           | not null | ''::text
->>>>>>> 5f60ded9
 Indexes:
     "changeset_jobs_pkey" PRIMARY KEY, btree (id)
     "changeset_jobs_bulk_group_idx" btree (bulk_group)
@@ -237,45 +234,6 @@
 
 # Table "public.changesets"
 ```
-<<<<<<< HEAD
-          Column          |           Type           | Collation | Nullable |                Default                 
---------------------------+--------------------------+-----------+----------+----------------------------------------
- id                       | bigint                   |           | not null | nextval('changesets_id_seq'::regclass)
- batch_change_ids         | jsonb                    |           | not null | '{}'::jsonb
- repo_id                  | integer                  |           | not null | 
- created_at               | timestamp with time zone |           | not null | now()
- updated_at               | timestamp with time zone |           | not null | now()
- metadata                 | jsonb                    |           |          | '{}'::jsonb
- external_id              | text                     |           |          | 
- external_service_type    | text                     |           | not null | 
- external_deleted_at      | timestamp with time zone |           |          | 
- external_branch          | text                     |           |          | 
- external_updated_at      | timestamp with time zone |           |          | 
- external_state           | text                     |           |          | 
- external_review_state    | text                     |           |          | 
- external_check_state     | text                     |           |          | 
- diff_stat_added          | integer                  |           |          | 
- diff_stat_changed        | integer                  |           |          | 
- diff_stat_deleted        | integer                  |           |          | 
- sync_state               | jsonb                    |           | not null | '{}'::jsonb
- current_spec_id          | bigint                   |           |          | 
- previous_spec_id         | bigint                   |           |          | 
- publication_state        | text                     |           |          | 'UNPUBLISHED'::text
- owned_by_batch_change_id | bigint                   |           |          | 
- reconciler_state         | text                     |           |          | 'queued'::text
- failure_message          | text                     |           |          | 
- started_at               | timestamp with time zone |           |          | 
- finished_at              | timestamp with time zone |           |          | 
- process_after            | timestamp with time zone |           |          | 
- num_resets               | integer                  |           | not null | 0
- closing                  | boolean                  |           | not null | false
- num_failures             | integer                  |           | not null | 0
- log_contents             | text                     |           |          | 
- execution_logs           | json[]                   |           |          | 
- syncer_error             | text                     |           |          | 
- external_title           | text                     |           |          | 
- last_updated_at          | timestamp with time zone |           |          | 
-=======
           Column          |                     Type                     | Collation | Nullable |                Default                 
 --------------------------+----------------------------------------------+-----------+----------+----------------------------------------
  id                       | bigint                                       |           | not null | nextval('changesets_id_seq'::regclass)
@@ -314,7 +272,7 @@
  external_title           | text                                         |           |          | 
  worker_hostname          | text                                         |           | not null | ''::text
  ui_publication_state     | batch_changes_changeset_ui_publication_state |           |          | 
->>>>>>> 5f60ded9
+ last_updated_at          | timestamp with time zone                     |           |          | 
 Indexes:
     "changesets_pkey" PRIMARY KEY, btree (id)
     "changesets_repo_external_id_unique" UNIQUE CONSTRAINT, btree (repo_id, external_id)
@@ -357,11 +315,8 @@
  num_failures    | integer                  |           | not null | 0
  log_contents    | text                     |           |          | 
  trigger_event   | integer                  |           |          | 
-<<<<<<< HEAD
+ worker_hostname | text                     |           | not null | ''::text
  last_updated_at | timestamp with time zone |           |          | 
-=======
- worker_hostname | text                     |           | not null | ''::text
->>>>>>> 5f60ded9
 Indexes:
     "cm_action_jobs_pkey" PRIMARY KEY, btree (id)
 Foreign-key constraints:
@@ -479,11 +434,8 @@
  query_string    | text                     |           |          | 
  results         | boolean                  |           |          | 
  num_results     | integer                  |           |          | 
-<<<<<<< HEAD
+ worker_hostname | text                     |           | not null | ''::text
  last_updated_at | timestamp with time zone |           |          | 
-=======
- worker_hostname | text                     |           | not null | ''::text
->>>>>>> 5f60ded9
 Indexes:
     "cm_trigger_jobs_pkey" PRIMARY KEY, btree (id)
 Foreign-key constraints:
@@ -666,11 +618,8 @@
  num_failures        | integer                  |           | not null | 0
  log_contents        | text                     |           |          | 
  execution_logs      | json[]                   |           |          | 
-<<<<<<< HEAD
+ worker_hostname     | text                     |           | not null | ''::text
  last_updated_at     | timestamp with time zone |           |          | 
-=======
- worker_hostname     | text                     |           | not null | ''::text
->>>>>>> 5f60ded9
 Indexes:
     "external_service_sync_jobs_state_idx" btree (state)
 Foreign-key constraints:
@@ -818,11 +767,8 @@
  num_failures    | integer                  |           | not null | 0
  execution_logs  | json[]                   |           |          | 
  record_time     | timestamp with time zone |           |          | 
-<<<<<<< HEAD
+ worker_hostname | text                     |           | not null | ''::text
  last_updated_at | timestamp with time zone |           |          | 
-=======
- worker_hostname | text                     |           | not null | ''::text
->>>>>>> 5f60ded9
 Indexes:
     "insights_query_runner_jobs_pkey" PRIMARY KEY, btree (id)
     "insights_query_runner_jobs_state_btree" btree (state)
@@ -954,11 +900,8 @@
  execution_logs         | json[]                   |           |          | 
  local_steps            | text[]                   |           | not null | 
  commit_last_checked_at | timestamp with time zone |           |          | 
-<<<<<<< HEAD
+ worker_hostname        | text                     |           | not null | ''::text
  last_updated_at        | timestamp with time zone |           |          | 
-=======
- worker_hostname        | text                     |           | not null | ''::text
->>>>>>> 5f60ded9
 Indexes:
     "lsif_indexes_pkey" PRIMARY KEY, btree (id)
     "lsif_indexes_commit_last_checked_at" btree (commit_last_checked_at) WHERE state <> 'deleted'::text
@@ -1128,11 +1071,8 @@
  associated_index_id    | bigint                   |           |          | 
  committed_at           | timestamp with time zone |           |          | 
  commit_last_checked_at | timestamp with time zone |           |          | 
-<<<<<<< HEAD
+ worker_hostname        | text                     |           | not null | ''::text
  last_updated_at        | timestamp with time zone |           |          | 
-=======
- worker_hostname        | text                     |           | not null | ''::text
->>>>>>> 5f60ded9
 Indexes:
     "lsif_uploads_pkey" PRIMARY KEY, btree (id)
     "lsif_uploads_repository_id_commit_root_indexer" UNIQUE, btree (repository_id, commit, root, indexer) WHERE state = 'completed'::text
