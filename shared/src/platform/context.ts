--- conflicted
+++ resolved
@@ -1,9 +1,5 @@
 import { Endpoint } from 'comlink'
-<<<<<<< HEAD
 import { NextObserver, Observable, Subscribable, Unsubscribable } from 'rxjs'
-=======
-import { NextObserver, Observable, Subscribable, Subscription } from 'rxjs'
->>>>>>> 61ab19c9
 import { SettingsEdit } from '../api/client/services/settings'
 import { GraphQLResult } from '../graphql/graphql'
 import * as GQL from '../graphql/schema'
@@ -24,16 +20,8 @@
     expose: Endpoint
 }
 
-<<<<<<< HEAD
 export interface ClosableEndpointPair extends EndpointPair {
     subscription: Unsubscribable
-=======
-export interface ClosableEndpointPair {
-    endpoints: EndpointPair
-
-    /** Destroys worker or iframe depending on the environment. */
-    subscription: Subscription
->>>>>>> 61ab19c9
 }
 
 const isEndpoint = (value: unknown): value is Endpoint =>
@@ -131,17 +119,10 @@
      * background worker) with the extension host and opens a communication channel to it. It is
      * called exactly once, to start the extension host.
      *
-<<<<<<< HEAD
-     * @returns A promise that emits at most once with the message transports for communicating
-     * with the execution context (using, e.g., postMessage/onmessage) when it is ready.
-     */
-    createExtensionHost(): Promise<ClosableEndpointPair>
-=======
      * @returns A promise of the message transports for communicating
      * with the execution context (using, e.g., postMessage/onmessage) when it is ready.
      */
     createExtensionHost: () => Promise<ClosableEndpointPair>
->>>>>>> 61ab19c9
 
     /**
      * Returns the script URL suitable for passing to importScripts for an extension's bundle.
