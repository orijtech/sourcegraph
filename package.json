{
  "private": true,
  "description": "The Sourcegraph web app",
  "license": "Apache-2.0",
  "repository": {
    "type": "git",
    "url": "https://github.com/sourcegraph/sourcegraph"
  },
  "engines": {
    "node": "^v14.15.4",
    "yarn": "^1.22.4"
  },
  "scripts": {
    "prettier": "prettier '**/{*.{js?(on),ts?(x),graphql,md,scss},.*.js?(on)}' --write --list-different --config prettier.config.js",
    "prettier-check": "yarn -s run prettier --write=false",
    "all:eslint": "DOCSITE_LIST=\"$(./dev/docsite.sh -config doc/docsite.json ls)\" dev/foreach-ts-project.sh yarn -s run eslint --quiet",
    "all:stylelint": "yarn --cwd client/web run stylelint && yarn --cwd client/shared run stylelint && yarn --cwd client/branded run stylelint && yarn --cwd client/browser run stylelint && yarn --cwd client/wildcard run stylelint",
    "all:tsgql": "yarn --cwd client/web run tsgql validate -p . --exitOnWarn && yarn --cwd client/shared run tsgql validate -p . --exitOnWarn && yarn --cwd client/browser run tsgql validate -p . --exitOnWarn",
    "build-ts": "tsc -b tsconfig.all.json",
    "graphql-lint": "graphql-schema-linter cmd/frontend/graphqlbackend/schema.graphql",
    "build-web": "yarn workspace @sourcegraph/web run build",
    "watch-web": "yarn workspace @sourcegraph/web run watch",
    "code-insights-demo": "yarn workspace @sourcegraph/code-insights-demo run serve",
    "generate": "gulp generate",
    "watch-generate": "gulp watchGenerate",
    "test": "jest --testPathIgnorePatterns end-to-end regression integration storybook",
    "test-integration": "TS_NODE_PROJECT=client/web/src/integration/tsconfig.json NODE_NO_WARNINGS=1 mocha --parallel=$CI --retries=1 ./client/web/src/integration/**/*.test.ts",
    "cover-integration": "nyc --hook-require=false yarn test-integration",
    "test-e2e": "TS_NODE_PROJECT=client/web/src/end-to-end/tsconfig.json mocha ./client/web/src/end-to-end/end-to-end.test.ts",
    "cover-e2e": "nyc --hook-require=false --silent=true yarn test-e2e",
    "storybook": "yarn workspace @sourcegraph/storybook run start",
    "build-storybook": "yarn workspace @sourcegraph/storybook run build",
    "cover-storybook": "nyc --hook-require=false yarn jest client/storybook/src/coverage",
    "deduplicate": "yarn-deduplicate -s fewer",
    "release": "cd dev/release && yarn run release",
    "docsite:serve": "./dev/docsite.sh -config doc/docsite.json serve -http=localhost:5080",
    "download-puppeteer-browser": "yarn --cwd client/shared download-puppeteer-browser",
    "build-browser-extension": "yarn --cwd client/browser run build"
  },
  "browserslist": [
    "last 1 version",
    ">1%",
    "not dead",
    "not <0.25%",
    "last 1 Chrome versions",
    "last 2 Safari major versions",
    "not IE > 0"
  ],
  "nyc": {
    "extends": "@istanbuljs/nyc-config-typescript",
    "all": true,
    "extension": [
      ".tsx",
      ".ts"
    ],
    "include": [
      "client/*/src/**/*.ts?(x)"
    ],
    "exclude": [
      "node_modules",
      "**/*.d.ts",
      "**/*.@(test|story).ts?(x)",
      "client/storybook"
    ]
  },
  "jscpd": {
    "gitignore": true,
    "ignore": [
      "**/__snapshots__",
      "**/__fixtures__",
      "**/*.svg",
      "migrations",
      "browser/build",
      "ui",
      "**/assets"
    ]
  },
  "workspaces": {
    "packages": [
      "client/*",
      "client/sandboxes/*"
    ]
  },
  "devDependencies": {
    "@atlassian/aui": "^7.10.1",
    "@babel/core": "^7.12.3",
    "@babel/plugin-proposal-class-properties": "^7.12.1",
    "@babel/plugin-proposal-decorators": "^7.12.1",
    "@babel/preset-env": "^7.12.1",
    "@babel/preset-typescript": "^7.12.1",
    "@babel/runtime": "^7.12.5",
    "@gql2ts/from-schema": "^1.10.1",
    "@gql2ts/language-typescript": "^1.9.0",
    "@gql2ts/types": "^1.9.0",
    "@graphql-codegen/cli": "^1.19.4",
    "@graphql-codegen/typescript": "1.17.9",
    "@graphql-codegen/typescript-operations": "1.17.8",
    "@istanbuljs/nyc-config-typescript": "^1.0.1",
    "@mermaid-js/mermaid-cli": "^8.7.0",
    "@octokit/rest": "^16.36.0",
    "@percy/puppeteer": "^1.1.0",
    "@pmmmwh/react-refresh-webpack-plugin": "^0.4.3",
    "@pollyjs/adapter": "^5.0.0",
    "@pollyjs/core": "^5.1.0",
    "@pollyjs/persister-fs": "^5.0.0",
    "@slack/web-api": "^5.10.0",
    "@sourcegraph/babel-plugin-transform-react-hot-loader-wrapper": "^1.0.0",
    "@sourcegraph/eslint-config": "^0.23.0",
    "@sourcegraph/eslint-plugin-sourcegraph": "1.0.0",
    "@sourcegraph/prettierrc": "^3.0.3",
    "@sourcegraph/stylelint-config": "^1.2.0",
    "@sourcegraph/tsconfig": "^4.0.1",
    "@storybook/addon-a11y": "^6.1.21",
    "@storybook/addon-actions": "^6.1.11",
    "@storybook/addon-console": "^1.2.1",
    "@storybook/addon-knobs": "^6.1.11",
    "@storybook/addon-links": "^6.1.11",
    "@storybook/addon-storyshots": "^6.1.11",
    "@storybook/addon-storyshots-puppeteer": "^6.1.11",
    "@storybook/addon-toolbars": "6.1.21",
    "@storybook/addons": "^6.1.11",
    "@storybook/components": "^6.1.11",
    "@storybook/core": "^6.1.11",
    "@storybook/react": "^6.1.11",
    "@storybook/theming": "^6.1.11",
    "@testing-library/jest-dom": "^5.11.9",
    "@testing-library/react": "^10.4.8",
    "@testing-library/react-hooks": "^3.4.1",
    "@types/babel__core": "7.1.12",
    "@types/chai": "4.2.14",
    "@types/chai-as-promised": "7.1.3",
    "@types/chrome": "0.0.127",
    "@types/classnames": "2.2.10",
    "@types/command-exists": "1.2.0",
    "@types/d3-axis": "1.0.12",
    "@types/d3-scale": "2.2.0",
    "@types/d3-selection": "1.4.1",
    "@types/d3-shape": "1.3.2",
    "@types/d3-format": "^2.0.0",
    "@types/d3-time-format": "^3.0.0",
    "@types/enzyme": "3.10.8",
    "@types/expect": "24.3.0",
    "@types/fancy-log": "1.3.1",
    "@types/got": "9.6.11",
    "@types/gulp": "4.0.7",
    "@types/he": "1.1.1",
    "@types/highlight.js": "9.12.4",
    "@types/is-absolute-url": "3.0.0",
    "@types/jest": "26.0.20",
    "@types/js-cookie": "2.2.6",
    "@types/jsdom": "12.2.4",
    "@types/lodash": "4.14.167",
    "@types/marked": "1.2.1",
    "@types/mime-types": "2.1.0",
    "@types/mini-css-extract-plugin": "1.2.2",
    "@types/mocha": "8.2.0",
    "@types/mockdate": "2.0.0",
    "@types/mz": "2.7.3",
    "@types/node": "13.13.5",
    "@types/optimize-css-assets-webpack-plugin": "5.0.1",
    "@types/pollyjs__core": "4.3.1",
    "@types/pollyjs__persister-fs": "2.0.1",
    "@types/puppeteer": "5.4.2",
    "@types/react": "17.0.0",
    "@types/react-circular-progressbar": "1.0.2",
    "@types/react-dom": "16.9.8",
    "@types/react-grid-layout": "0.17.2",
    "@types/react-hot-loader": "4.1.0",
    "@types/react-router": "5.1.10",
    "@types/react-router-dom": "5.1.7",
    "@types/react-stripe-elements": "6.0.4",
    "@types/react-test-renderer": "16.9.2",
    "@types/reactstrap": "8.4.2",
    "@types/recharts": "1.8.18",
    "@types/resize-observer-browser": "0.1.4",
    "@types/sanitize-html": "1.23.0",
    "@types/semver": "7.3.1",
    "@types/shelljs": "0.8.8",
    "@types/signale": "1.4.1",
    "@types/simmerjs": "0.5.1",
    "@types/sinon": "9.0.4",
    "@types/socket.io": "2.1.10",
    "@types/socket.io-client": "1.4.33",
    "@types/terser-webpack-plugin": "^4.2.0",
    "@types/testing-library__jest-dom": "^5.9.5",
    "@types/textarea-caret": "3.0.0",
    "@types/uuid": "8.0.1",
    "@types/webpack": "4.41.25",
    "@types/webpack-dev-server": "3.11.1",
    "abort-controller": "^3.0.0",
    "autoprefixer": "^10.2.1",
    "babel-jest": "^25.5.1",
    "babel-loader": "^8.2.1",
    "babel-plugin-lodash": "^3.3.4",
    "babel-preset-react-app": "^10.0.0",
    "browserslist": "^4.12.0",
    "bundlesize": "^0.18.0",
    "chai": "^4.2.0",
    "chai-as-promised": "^7.1.1",
    "chalk": "^4.1.0",
    "chokidar-cli": "^2.1.0",
    "chromatic": "^5.5.0",
    "chrome-webstore-upload-cli": "^1.2.0",
    "command-exists": "^1.2.9",
    "cross-env": "^7.0.2",
    "css-loader": "^3.6.0",
    "enzyme": "^3.11.0",
    "enzyme-adapter-react-16": "^1.15.4",
    "enzyme-to-json": "^3.5.0",
    "eslint": "^7.17.0",
    "eslint-formatter-lsif": "^1.0.3",
    "eslint-plugin-monorepo": "^0.3.2",
    "execa": "^5.0.0",
    "fancy-log": "^1.3.3",
    "get-port": "^5.1.1",
    "googleapis": "^47.0.0",
    "gql2ts": "^1.10.1",
    "graphql": "^15.4.0",
    "graphql-schema-linter": "^2.0.1",
    "gulp": "^4.0.2",
    "identity-obj-proxy": "^3.0.0",
    "jest": "^25.5.4",
    "jest-canvas-mock": "^2.3.0",
    "jsdom": "^15.2.1",
    "json-schema-ref-parser": "^9.0.6",
    "json-schema-to-typescript": "^10.1.3",
    "latest-version": "^5.1.0",
    "license-checker": "^25.0.1",
    "message-port-polyfill": "^0.2.0",
    "mime-types": "^2.1.28",
    "mini-css-extract-plugin": "^1.3.3",
    "mocha": "^8.2.1",
    "mockdate": "^3.0.2",
    "monaco-editor-webpack-plugin": "^1.8.2",
    "mz": "^2.7.0",
    "node-fetch": "^2.6.0",
    "nyc": "^15.1.0",
    "open": "^7.0.4",
    "optimize-css-assets-webpack-plugin": "^5.0.3",
    "p-retry": "^4.2.0",
    "p-timeout": "^4.1.0",
    "postcss": "^8.2.4",
    "postcss-focus-visible": "^5.0.0",
    "postcss-loader": "^4.1.0",
    "prettier": "^2.2.1",
    "puppeteer": "5.5.0",
    "puppeteer-firefox": "^0.5.1",
    "raw-loader": "^4.0.2",
    "react-docgen-typescript-webpack-plugin": "^1.1.0",
    "react-hot-loader": "^4.13.0",
<<<<<<< HEAD
    "react-refresh": "^0.10.0",
    "react-test-renderer": "^16.14.0",
=======
>>>>>>> 62cc96c9
    "react-spring": "^9.0.0",
    "react-test-renderer": "^16.14.0",
    "sass": "^1.32.4",
    "sass-loader": "^10.1.0",
    "shelljs": "^0.8.4",
    "signale": "^1.4.0",
    "simmerjs": "^0.5.6",
    "sinon": "^9.0.2",
    "socket.io": "^2.3.0",
    "socket.io-client": "^2.3.0",
    "storybook-addon-designs": "^5.4.2",
    "storybook-dark-mode": "^1.0.4",
    "string-width": "^4.2.0",
    "style-loader": "^2.0.0",
    "stylelint": "^13.8.0",
    "term-size": "^2.2.0",
    "terser-webpack-plugin": "^4.2.3",
    "thread-loader": "^3.0.1",
    "to-string-loader": "^1.1.6",
    "ts-graphql-plugin": "^2.1.2",
    "ts-morph": "^8.1.0",
    "ts-node": "^9.1.1",
    "typescript": "^4.1.3",
    "utc-version": "^2.0.2",
    "web-ext": "^4.2.0",
    "webpack": "^4.44.2",
    "webpack-bundle-analyzer": "^3.9.0",
    "webpack-cli": "^4.6.0",
    "webpack-dev-server": "^3.11.1",
    "worker-loader": "^3.0.8",
    "yarn-deduplicate": "^3.1.0"
  },
  "dependencies": {
    "@hot-loader/react-dom": "^16.14.0",
    "@reach/accordion": "^0.10.2",
    "@reach/dialog": "^0.11.2",
    "@reach/listbox": "^0.10.1",
    "@reach/menu-button": "0.10.2",
    "@reach/tabs": "^0.13.0",
    "@sentry/browser": "^5.19.0",
    "@slimsag/react-shortcuts": "^1.2.1",
    "@sourcegraph/codeintellify": "^7.2.0",
    "@sourcegraph/extension-api-classes": "^1.1.0",
    "@sourcegraph/react-loading-spinner": "0.0.7",
    "@sqs/jsonc-parser": "^1.0.3",
    "@visx/annotation": "^1.7.2",
    "@visx/axis": "^1.7.0",
    "@visx/glyph": "^1.7.0",
    "@visx/grid": "^1.7.0",
    "@visx/group": "^1.7.0",
    "@visx/mock-data": "^1.7.0",
    "@visx/scale": "^1.7.0",
    "@visx/xychart": "^1.7.3",
    "bootstrap": "^4.5.2",
    "classnames": "^2.2.6",
    "comlink": "^4.3.0",
    "copy-to-clipboard": "^3.3.1",
    "core-js": "^3.8.2",
    "d3-axis": "^1.0.12",
    "d3-format": "^2.0.0",
    "d3-scale": "^3.2.1",
    "d3-selection": "^1.4.1",
    "d3-shape": "^1.3.7",
    "d3-time-format": "^3.0.0",
    "date-fns": "^2.16.1",
    "delay": "^4.3.0",
    "downshift": "^3.4.8",
    "focus-visible": "^5.2.0",
    "got": "^11.5.2",
    "graphiql": "^1.3.2",
    "he": "^1.2.0",
    "highlight.js": "^10.5.0",
    "highlightjs-graphql": "^1.0.2",
    "is-absolute-url": "^3.0.3",
    "iterare": "^1.2.1",
    "js-cookie": "^2.2.1",
    "lodash": "^4.17.20",
    "marked": "^1.2.7",
    "mdi-react": "^7.3.0",
    "minimatch": "^3.0.4",
    "monaco-editor": "^0.18.1",
    "nice-ticks": "^1.0.1",
    "open-color": "^1.8.0",
    "pretty-bytes": "^5.3.0",
    "react": "^16.14.0",
    "react-circular-progressbar": "^2.0.3",
    "react-dom": "npm:@hot-loader/react-dom@^16.14.0",
    "react-dom-confetti": "^0.1.4",
    "react-focus-lock": "^2.4.1",
    "react-grid-layout": "^0.18.3",
    "react-router": "^5.2.0",
    "react-router-dom": "^5.2.0",
    "react-stripe-elements": "^6.1.2",
    "react-textarea-autosize": "^8.3.0",
    "react-visibility-sensor": "^5.1.1",
    "reactstrap": "^8.4.1",
    "recharts": "^1.8.5",
    "regexpp": "^3.1.0",
    "rxjs": "^6.6.3",
    "sanitize-html": "^1.26.0",
    "semver": "^7.3.2",
    "shepherd.js": "^8.0.2",
    "string-score": "^1.0.1",
    "tabbable": "^5.1.5",
    "tagged-template-noop": "^2.1.1",
    "textarea-caret": "^3.1.0",
    "ts-key-enum": "^2.0.7",
    "tslib": "^2.1.0",
    "use-debounce": "^6.0.0",
    "use-deep-compare-effect": "^1.6.1",
    "use-resize-observer": "^7.0.0",
    "utility-types": "^3.10.0",
    "uuid": "^8.3.0",
    "webext-domain-permission-toggle": "^1.0.1",
    "webext-patterns": "^0.9.0",
    "webextension-polyfill": "^0.6.0"
  },
  "resolutions": {
    "history": "4.5.1",
    "cssnano": "4.1.10"
  }
}<|MERGE_RESOLUTION|>--- conflicted
+++ resolved
@@ -248,13 +248,9 @@
     "raw-loader": "^4.0.2",
     "react-docgen-typescript-webpack-plugin": "^1.1.0",
     "react-hot-loader": "^4.13.0",
-<<<<<<< HEAD
     "react-refresh": "^0.10.0",
     "react-test-renderer": "^16.14.0",
-=======
->>>>>>> 62cc96c9
     "react-spring": "^9.0.0",
-    "react-test-renderer": "^16.14.0",
     "sass": "^1.32.4",
     "sass-loader": "^10.1.0",
     "shelljs": "^0.8.4",
