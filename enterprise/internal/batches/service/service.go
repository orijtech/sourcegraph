--- conflicted
+++ resolved
@@ -7,9 +7,11 @@
 	"os"
 	"regexp"
 	"strings"
+	"sync"
 	"time"
 
 	"github.com/cockroachdb/errors"
+	"github.com/hashicorp/go-multierror"
 
 	"github.com/sourcegraph/sourcegraph/cmd/frontend/backend"
 	"github.com/sourcegraph/sourcegraph/cmd/frontend/graphqlbackend"
@@ -646,7 +648,6 @@
 	return bulkGroupID, nil
 }
 
-<<<<<<< HEAD
 type RepoRevision struct {
 	Repo   *types.Repo
 	Branch string
@@ -662,14 +663,21 @@
 	AllowUnsupported bool
 }
 
-func (s *Service) ResolveRepositoriesForBatchSpec(ctx context.Context, batchSpec *batcheslib.BatchSpec, opts ResolveRepositoriesForBatchSpecOpts) ([]*RepoRevision, error) {
+func (s *Service) ResolveRepositoriesForBatchSpec(ctx context.Context, batchSpec *batcheslib.BatchSpec, opts ResolveRepositoriesForBatchSpecOpts) (_ []*RepoRevision, err error) {
+	traceTitle := fmt.Sprintf("len(On): %d", len(batchSpec.On))
+	tr, ctx := trace.New(ctx, "service.ResolveRepositoriesForBatchSpec", traceTitle)
+	defer func() {
+		tr.SetError(err)
+		tr.Finish()
+	}()
+
 	seen := map[api.RepoID]*RepoRevision{}
 	unsupported := UnsupportedRepoSet{}
 	ignored := IgnoredRepoSet{}
 
 	// TODO: this could be trivially parallelised in the future.
 	for _, on := range batchSpec.On {
-		repos, err := s.ResolveRepositoriesOn(ctx, &on)
+		repos, err := s.resolveRepositoriesOn(ctx, &on)
 		if err != nil {
 			return nil, errors.Wrapf(err, "resolving %q", on.String())
 		}
@@ -683,7 +691,7 @@
 			if other, ok := seen[repo.Repo.ID]; !ok {
 				seen[repo.Repo.ID] = repo
 
-				switch st := strings.ToLower(repo.Repo.ExternalRepo.ServiceType); st {
+				switch st := repo.Repo.ExternalRepo.ServiceType; st {
 				case extsvc.TypeGitHub, extsvc.TypeGitLab, extsvc.TypeBitbucketServer:
 				default:
 					if !opts.AllowUnsupported {
@@ -700,18 +708,31 @@
 	}
 
 	final := make([]*RepoRevision, 0, len(seen))
+	// TODO: Limit concurrency.
+	var wg sync.WaitGroup
+	var errs *multierror.Error
 	for _, repo := range seen {
-		ignore, err := s.hasBatchIgnoreFile(ctx, repo)
-		if err != nil {
-			return nil, err
-		}
-		if !opts.AllowIgnored && ignore {
-			ignored.Append(repo.Repo)
-		}
-
-		if !unsupported.Includes(repo.Repo) && !ignored.Includes(repo.Repo) {
-			final = append(final, repo)
-		}
+		repo := repo
+		wg.Add(1)
+		go func(repo *RepoRevision) {
+			defer wg.Done()
+			ignore, err := s.hasBatchIgnoreFile(ctx, repo)
+			if err != nil {
+				errs = multierror.Append(errs, err)
+				return
+			}
+			if !opts.AllowIgnored && ignore {
+				ignored.Append(repo.Repo)
+			}
+
+			if !unsupported.Includes(repo.Repo) && !ignored.Includes(repo.Repo) {
+				final = append(final, repo)
+			}
+		}(repo)
+	}
+	wg.Wait()
+	if err := errs.ErrorOrNil(); err != nil {
+		return nil, err
 	}
 
 	if unsupported.HasUnsupported() {
@@ -727,7 +748,14 @@
 
 var ErrMalformedOnQueryOrRepository = errors.New("malformed 'on' field; missing either a repository name or a query")
 
-func (s *Service) ResolveRepositoriesOn(ctx context.Context, on *batcheslib.OnQueryOrRepository) ([]*RepoRevision, error) {
+func (s *Service) resolveRepositoriesOn(ctx context.Context, on *batcheslib.OnQueryOrRepository) (_ []*RepoRevision, err error) {
+	traceTitle := fmt.Sprintf("On: %+v", on)
+	tr, ctx := trace.New(ctx, "service.resolveRepositoriesOn", traceTitle)
+	defer func() {
+		tr.SetError(err)
+		tr.Finish()
+	}()
+
 	if on.RepositoriesMatchingQuery != "" {
 		return s.resolveRepositorySearch(ctx, on.RepositoriesMatchingQuery)
 	} else if on.Repository != "" && on.Branch != "" {
@@ -749,45 +777,53 @@
 	return nil, ErrMalformedOnQueryOrRepository
 }
 
-func (s *Service) resolveRepositoryName(ctx context.Context, name string) (*RepoRevision, error) {
+func (s *Service) resolveRepositoryName(ctx context.Context, name string) (_ *RepoRevision, err error) {
+	traceTitle := fmt.Sprintf("Name: %q", name)
+	tr, ctx := trace.New(ctx, "service.resolveRepositoryName", traceTitle)
+	defer func() {
+		tr.SetError(err)
+		tr.Finish()
+	}()
+
 	repo, err := s.store.Repos().GetByName(ctx, api.RepoName(name))
-=======
-func ensureSelectRepo(query string) string {
-	// TODO detect
-	return query + " select:repo"
-}
-
-func ensureCountAll(query string) string {
-	// TODO detect
-	return query + " count:all"
-}
-
-func (s *Service) ResolveReposForSearchQuery(ctx context.Context, userID int32, query string) ([]api.RepoID, error) {
-	var err error
-	req, err := streamhttp.NewRequest(api.InternalClient.URL, ensureCountAll(ensureSelectRepo(query)))
->>>>>>> 3b73eaca
-	if err != nil {
-		return nil, err
-	}
-
-<<<<<<< HEAD
+	if err != nil {
+		return nil, err
+	}
+
+	return s.repoToRepoRevision(ctx, repo)
+}
+
+func (s *Service) repoToRepoRevision(ctx context.Context, repo *types.Repo) (_ *RepoRevision, err error) {
+	traceTitle := fmt.Sprintf("Repo: %q", repo.Name)
+	tr, ctx := trace.New(ctx, "service.resolveRepositoriesOn", traceTitle)
+	defer func() {
+		tr.SetError(err)
+		tr.Finish()
+	}()
+
 	repoRev := &RepoRevision{
 		Repo: repo,
 	}
 
 	// TODO: Fill default branch.
-	refBytes, _, exitCode, err := git.ExecSafe(ctx, api.RepoName(name), []string{"symbolic-ref", "HEAD"})
+	refBytes, _, exitCode, err := git.ExecSafe(ctx, repo.Name, []string{"symbolic-ref", "HEAD"})
 	repoRev.Branch = string(bytes.TrimSpace(refBytes))
 	if err == nil && exitCode == 0 {
 		// Check that our repo is not empty
-		repoRev.Commit, err = git.ResolveRevision(ctx, api.RepoName(name), "HEAD", git.ResolveRevisionOptions{NoEnsureRevision: true})
+		repoRev.Commit, err = git.ResolveRevision(ctx, repo.Name, "HEAD", git.ResolveRevisionOptions{NoEnsureRevision: true})
 	}
 	// TODO: Handle repoCloneInProgressErr
-
 	return repoRev, err
 }
 
-func (s *Service) resolveRepositoryNameAndBranch(ctx context.Context, name, branch string) (*RepoRevision, error) {
+func (s *Service) resolveRepositoryNameAndBranch(ctx context.Context, name, branch string) (_ *RepoRevision, err error) {
+	traceTitle := fmt.Sprintf("Name: %q Branch: %q", name, branch)
+	tr, ctx := trace.New(ctx, "service.resolveRepositoryNameAndBranch", traceTitle)
+	defer func() {
+		tr.SetError(err)
+		tr.Finish()
+	}()
+
 	repo, err := s.resolveRepositoryName(ctx, name)
 	if err != nil {
 		return repo, err
@@ -806,112 +842,24 @@
 	return repo, err
 }
 
-func (s *Service) resolveRepositorySearch(ctx context.Context, query string) ([]*RepoRevision, error) {
+func (s *Service) resolveRepositorySearch(ctx context.Context, query string) (_ []*RepoRevision, err error) {
+	traceTitle := fmt.Sprintf("Query: %q", query)
+	tr, ctx := trace.New(ctx, "service.resolveRepositorySearch", traceTitle)
+	defer func() {
+		tr.SetError(err)
+		tr.Finish()
+	}()
+
 	query = setDefaultQueryCount(query)
-	// TODO DO SEARCH
-	return nil, nil
-}
-
-func (s *Service) hasBatchIgnoreFile(ctx context.Context, r *RepoRevision) (bool, error) {
-	path := ".batchignore"
-	stat, err := git.Stat(ctx, r.Repo.Name, r.Commit, path)
-	if err != nil {
-		if os.IsNotExist(err) {
-			return false, nil
-		}
-		return false, err
-	}
-	if !stat.Mode().IsRegular() {
-		return false, errors.Errorf("not a blob: %q", path)
-	}
-	return true, nil
-}
-
-var defaultQueryCountRegex = regexp.MustCompile(`\bcount:(\d+|all)\b`)
-
-const hardCodedCount = " count:999999"
-
-func setDefaultQueryCount(query string) string {
-	if defaultQueryCountRegex.MatchString(query) {
-		return query
-	}
-
-	return query + hardCodedCount
-}
-
-// TODO(mrnugget): Merge these two types (give them an "errorfmt" function,
-// rename "Has*" methods to "NotEmpty" or something)
-
-// UnsupportedRepoSet provides a set to manage repositories that are on
-// unsupported code hosts. This type implements error to allow it to be
-// returned directly as an error value if needed.
-type UnsupportedRepoSet map[*types.Repo]struct{}
-
-func (e UnsupportedRepoSet) Includes(r *types.Repo) bool {
-	_, ok := e[r]
-	return ok
-}
-
-func (e UnsupportedRepoSet) Error() string {
-	repos := []string{}
-	typeSet := map[string]struct{}{}
-	for repo := range e {
-		repos = append(repos, string(repo.Name))
-		typeSet[repo.ExternalRepo.ServiceType] = struct{}{}
-	}
-
-	types := []string{}
-	for t := range typeSet {
-		types = append(types, t)
-	}
-
-	return fmt.Sprintf(
-		"found repositories on unsupported code hosts: %s\nrepositories:\n\t%s",
-		strings.Join(types, ", "),
-		strings.Join(repos, "\n\t"),
-	)
-}
-
-func (e UnsupportedRepoSet) Append(repo *types.Repo) {
-	e[repo] = struct{}{}
-}
-
-func (e UnsupportedRepoSet) HasUnsupported() bool {
-	return len(e) > 0
-}
-
-// IgnoredRepoSet provides a set to manage repositories that are on
-// unsupported code hosts. This type implements error to allow it to be
-// returned directly as an error value if needed.
-type IgnoredRepoSet map[*types.Repo]struct{}
-
-func (e IgnoredRepoSet) Includes(r *types.Repo) bool {
-	_, ok := e[r]
-	return ok
-}
-
-func (e IgnoredRepoSet) Error() string {
-	repos := []string{}
-	for repo := range e {
-		repos = append(repos, string(repo.Name))
-	}
-
-	return fmt.Sprintf(
-		"found repositories containing .batchignore files:\n\t%s",
-		strings.Join(repos, "\n\t"),
-	)
-}
-
-func (e IgnoredRepoSet) Append(repo *types.Repo) {
-	e[repo] = struct{}{}
-}
-
-func (e IgnoredRepoSet) HasIgnored() bool {
-	return len(e) > 0
-=======
-	req = req.WithContext(actor.WithActor(ctx, actor.FromUser(userID)))
-	// TODO: get token
-	// req.Header.Set("Authorization", "token "+"mysecrettoken")
+	query = setDefaultQuerySelect(query)
+
+	// TODO: Duh, why do I need to add .internal here.
+	req, err := streamhttp.NewRequest(api.InternalClient.URL+"/.internal", query)
+	if err != nil {
+		return nil, err
+	}
+	req.WithContext(ctx)
+	// TODO: Document why it's okay to not pass along the ctx.User here.
 	req.Header.Set("User-Agent", "Batch Changes repository resolver")
 
 	resp, err := httpcli.InternalClient.Do(req)
@@ -941,12 +889,137 @@
 		return nil, err
 	}
 
-	accessibleRepos, err := s.store.Repos().List(actor.WithActor(ctx, actor.FromUser(userID)), database.ReposListOptions{IDs: repoIDs})
-	if err != nil {
-		return nil, err
-	}
-	accessibleRepoIDs := make([]int, 0, len(accessibleRepos))
-
-	return repoIDs, err
->>>>>>> 3b73eaca
+	accessibleRepos, err := s.store.Repos().List(ctx, database.ReposListOptions{IDs: repoIDs})
+	if err != nil {
+		return nil, err
+	}
+	revs := make([]*RepoRevision, 0, len(accessibleRepos))
+	for _, repo := range accessibleRepos {
+		rev, err := s.repoToRepoRevision(ctx, repo)
+		if err != nil {
+			{
+				return nil, err
+			}
+		}
+		revs = append(revs, rev)
+	}
+
+	return revs, nil
+}
+
+func (s *Service) hasBatchIgnoreFile(ctx context.Context, r *RepoRevision) (_ bool, err error) {
+	traceTitle := fmt.Sprintf("Repo: %q Revision: %q", r.Repo.Name, r.Branch)
+	tr, ctx := trace.New(ctx, "service.hasBatchIgnoreFile", traceTitle)
+	defer func() {
+		tr.SetError(err)
+		tr.Finish()
+	}()
+
+	path := ".batchignore"
+	stat, err := git.Stat(ctx, r.Repo.Name, r.Commit, path)
+	if err != nil {
+		if os.IsNotExist(err) {
+			return false, nil
+		}
+		return false, err
+	}
+	if !stat.Mode().IsRegular() {
+		return false, errors.Errorf("not a blob: %q", path)
+	}
+	return true, nil
+}
+
+var defaultQueryCountRegex = regexp.MustCompile(`\bcount:(\d+|all)\b`)
+
+const hardCodedCount = " count:all"
+
+func setDefaultQueryCount(query string) string {
+	if defaultQueryCountRegex.MatchString(query) {
+		return query
+	}
+
+	return query + hardCodedCount
+}
+
+var selectRegex = regexp.MustCompile(`\bselect:(.+)\b`)
+
+const hardCodedSelectRepo = " select:repo"
+
+func setDefaultQuerySelect(query string) string {
+	if selectRegex.MatchString(query) {
+		return query
+	}
+
+	return query + hardCodedSelectRepo
+}
+
+// TODO(mrnugget): Merge these two types (give them an "errorfmt" function,
+// rename "Has*" methods to "NotEmpty" or something)
+
+// UnsupportedRepoSet provides a set to manage repositories that are on
+// unsupported code hosts. This type implements error to allow it to be
+// returned directly as an error value if needed.
+type UnsupportedRepoSet map[*types.Repo]struct{}
+
+func (e UnsupportedRepoSet) Includes(r *types.Repo) bool {
+	_, ok := e[r]
+	return ok
+}
+
+func (e UnsupportedRepoSet) Error() string {
+	repos := []string{}
+	typeSet := map[string]struct{}{}
+	for repo := range e {
+		repos = append(repos, string(repo.Name))
+		typeSet[repo.ExternalRepo.ServiceType] = struct{}{}
+	}
+
+	types := []string{}
+	for t := range typeSet {
+		types = append(types, t)
+	}
+
+	return fmt.Sprintf(
+		"found repositories on unsupported code hosts: %s\nrepositories:\n\t%s",
+		strings.Join(types, ", "),
+		strings.Join(repos, "\n\t"),
+	)
+}
+
+func (e UnsupportedRepoSet) Append(repo *types.Repo) {
+	e[repo] = struct{}{}
+}
+
+func (e UnsupportedRepoSet) HasUnsupported() bool {
+	return len(e) > 0
+}
+
+// IgnoredRepoSet provides a set to manage repositories that are on
+// unsupported code hosts. This type implements error to allow it to be
+// returned directly as an error value if needed.
+type IgnoredRepoSet map[*types.Repo]struct{}
+
+func (e IgnoredRepoSet) Includes(r *types.Repo) bool {
+	_, ok := e[r]
+	return ok
+}
+
+func (e IgnoredRepoSet) Error() string {
+	repos := []string{}
+	for repo := range e {
+		repos = append(repos, string(repo.Name))
+	}
+
+	return fmt.Sprintf(
+		"found repositories containing .batchignore files:\n\t%s",
+		strings.Join(repos, "\n\t"),
+	)
+}
+
+func (e IgnoredRepoSet) Append(repo *types.Repo) {
+	e[repo] = struct{}{}
+}
+
+func (e IgnoredRepoSet) HasIgnored() bool {
+	return len(e) > 0
 }