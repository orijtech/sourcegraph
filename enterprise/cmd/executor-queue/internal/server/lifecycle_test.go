--- conflicted
+++ resolved
@@ -20,18 +20,11 @@
 		return apiclient.Job{ID: record.RecordID()}, nil
 	}
 
-<<<<<<< HEAD
 	var cancel1, cancel2 int
 	store1.DequeueFunc.PushReturn(testRecord{ID: 41}, func() { cancel1++ } /* store1 */, true, nil)
 	store1.DequeueFunc.PushReturn(testRecord{ID: 42}, func() { cancel1++ } /* store1 */, true, nil)
 	store2.DequeueFunc.PushReturn(testRecord{ID: 42}, func() { cancel2++ } /* store2 */, true, nil)
 	store2.DequeueFunc.PushReturn(testRecord{ID: 43}, func() { cancel2++ } /* store2 */, true, nil)
-=======
-	store1.DequeueWithIndependentTransactionContextFunc.PushReturn(testRecord{ID: 41}, store1, true, nil)
-	store1.DequeueWithIndependentTransactionContextFunc.PushReturn(testRecord{ID: 42}, store1, true, nil)
-	store2.DequeueWithIndependentTransactionContextFunc.PushReturn(testRecord{ID: 43}, store2, true, nil)
-	store2.DequeueWithIndependentTransactionContextFunc.PushReturn(testRecord{ID: 44}, store2, true, nil)
->>>>>>> 5f60ded9
 
 	options := Options{
 		QueueOptions: map[string]QueueOptions{
@@ -122,18 +115,11 @@
 		return apiclient.Job{ID: record.RecordID()}, nil
 	}
 
-<<<<<<< HEAD
 	var cancel1, cancel2 int
 	store1.DequeueFunc.PushReturn(testRecord{ID: 41}, func() { cancel1++ } /* store1 */, true, nil)
 	store1.DequeueFunc.PushReturn(testRecord{ID: 42}, func() { cancel1++ } /* store1 */, true, nil)
 	store2.DequeueFunc.PushReturn(testRecord{ID: 42}, func() { cancel2++ } /* store2 */, true, nil)
 	store2.DequeueFunc.PushReturn(testRecord{ID: 43}, func() { cancel2++ } /* store2 */, true, nil)
-=======
-	store1.DequeueWithIndependentTransactionContextFunc.PushReturn(testRecord{ID: 41}, store1, true, nil)
-	store1.DequeueWithIndependentTransactionContextFunc.PushReturn(testRecord{ID: 42}, store1, true, nil)
-	store2.DequeueWithIndependentTransactionContextFunc.PushReturn(testRecord{ID: 43}, store2, true, nil)
-	store2.DequeueWithIndependentTransactionContextFunc.PushReturn(testRecord{ID: 44}, store2, true, nil)
->>>>>>> 5f60ded9
 
 	options := Options{
 		QueueOptions: map[string]QueueOptions{
